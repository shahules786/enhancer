--- conflicted
+++ resolved
@@ -236,11 +236,7 @@
                 self.hparams.sampling_rate,
             )
 
-<<<<<<< HEAD
-        out = x[..., :length].clone()
-=======
         out = x[..., :length]
->>>>>>> abcdc293
         return out
 
     def get_padding_length(self, input_length):
