import math
import multiprocessing
import os
from pathlib import Path
from typing import Optional

import numpy as np
import pytorch_lightning as pl
import torch
import torch.nn.functional as F
from torch.utils.data import DataLoader, Dataset, RandomSampler
from torch_audiomentations import Compose

from enhancer.data.fileprocessor import Fileprocessor
from enhancer.utils import check_files
from enhancer.utils.config import Files
from enhancer.utils.io import Audio
from enhancer.utils.random import create_unique_rng

LARGE_NUM = 2147483647


class TrainDataset(Dataset):
    def __init__(self, dataset):
        self.dataset = dataset

    def __getitem__(self, idx):
        return self.dataset.train__getitem__(idx)

    def __len__(self):
        return self.dataset.train__len__()


class ValidDataset(Dataset):
    def __init__(self, dataset):
        self.dataset = dataset

    def __getitem__(self, idx):
        return self.dataset.val__getitem__(idx)

    def __len__(self):
        return self.dataset.val__len__()


class TestDataset(Dataset):
    def __init__(self, dataset):
        self.dataset = dataset

    def __getitem__(self, idx):
        return self.dataset.test__getitem__(idx)

    def __len__(self):
        return self.dataset.test__len__()


class TaskDataset(pl.LightningDataModule):
    def __init__(
        self,
        name: str,
        root_dir: str,
        files: Files,
        valid_minutes: float = 0.20,
        duration: float = 1.0,
        stride=None,
        sampling_rate: int = 48000,
        matching_function=None,
        batch_size=32,
        num_workers: Optional[int] = None,
        augmentations: Optional[Compose] = None,
    ):
        super().__init__()

        self.name = name
        self.files, self.root_dir = check_files(root_dir, files)
        self.duration = duration
        self.stride = stride or duration
        self.sampling_rate = sampling_rate
        self.batch_size = batch_size
        self.matching_function = matching_function
        self._validation = []
        if num_workers is None:
            num_workers = multiprocessing.cpu_count() // 2
        self.num_workers = num_workers
        if valid_minutes > 0.0:
            self.valid_minutes = valid_minutes
        else:
            raise ValueError("valid_minutes must be greater than 0")

        self.augmentations = augmentations

    def setup(self, stage: Optional[str] = None):
        """
        prepare train/validation/test data splits
        """

        if stage in ("fit", None):

            train_clean = os.path.join(self.root_dir, self.files.train_clean)
            train_noisy = os.path.join(self.root_dir, self.files.train_noisy)
            fp = Fileprocessor.from_name(
                self.name, train_clean, train_noisy, self.matching_function
            )
            train_data = fp.prepare_matching_dict()
            train_data, self.val_data = self.train_valid_split(
                train_data, valid_minutes=self.valid_minutes, random_state=42
            )

            self.train_data = self.prepare_traindata(train_data)
            self._validation = self.prepare_mapstype(self.val_data)

            test_clean = os.path.join(self.root_dir, self.files.test_clean)
            test_noisy = os.path.join(self.root_dir, self.files.test_noisy)
            fp = Fileprocessor.from_name(
                self.name, test_clean, test_noisy, self.matching_function
            )
            test_data = fp.prepare_matching_dict()
            self._test = self.prepare_mapstype(test_data)

    def train_valid_split(
        self, data, valid_minutes: float = 20, random_state: int = 42
    ):

        valid_minutes *= 60
        valid_sec_now = 0.0
        valid_indices = []
        all_speakers = np.unique(
            [Path(file["clean"]).name.split("_")[0] for file in data]
        )
        possible_indices = list(range(0, len(all_speakers)))
        rng = create_unique_rng(len(all_speakers))

        while valid_sec_now <= valid_minutes:
            speaker_index = rng.choice(possible_indices)
            possible_indices.remove(speaker_index)
            speaker_name = all_speakers[speaker_index]
            print(f"Selected f{speaker_name} for valid")
            file_indices = [
                i
                for i, file in enumerate(data)
                if speaker_name == Path(file["clean"]).name.split("_")[0]
            ]
            for i in file_indices:
                valid_indices.append(i)
                valid_sec_now += data[i]["duration"]

        train_data = [
            item for i, item in enumerate(data) if i not in valid_indices
        ]
        valid_data = [item for i, item in enumerate(data) if i in valid_indices]
        return train_data, valid_data

    def prepare_traindata(self, data):
        train_data = []
        for item in data:
            clean, noisy, total_dur = item.values()
            num_segments = self.get_num_segments(
                total_dur, self.duration, self.stride
            )
            samples_metadata = ({"clean": clean, "noisy": noisy}, num_segments)
            train_data.append(samples_metadata)
        return train_data

    @staticmethod
    def get_num_segments(file_duration, duration, stride):

        if file_duration < duration:
            num_segments = 1
        else:
            num_segments = math.ceil((file_duration - duration) / stride) + 1

        return num_segments

    def prepare_mapstype(self, data):

        metadata = []
        for item in data:
            clean, noisy, total_dur = item.values()
            if total_dur < self.duration:
                metadata.append(({"clean": clean, "noisy": noisy}, 0.0))
            else:
                num_segments = self.get_num_segments(
                    total_dur, self.duration, self.duration
                )
                for index in range(num_segments):
                    start_time = index * self.duration
                    metadata.append(
                        ({"clean": clean, "noisy": noisy}, start_time)
                    )
        return metadata

    def train_collatefn(self, batch):

        output = {"clean": [], "noisy": []}
        for item in batch:
            output["clean"].append(item["clean"])
            output["noisy"].append(item["noisy"])

        output["clean"] = torch.stack(output["clean"], dim=0)
        output["noisy"] = torch.stack(output["noisy"], dim=0)

        if self.augmentations is not None:
            noise = output["noisy"] - output["clean"]
            output["clean"] = self.augmentations(
                output["clean"], sample_rate=self.sampling_rate
            )
            self.augmentations.freeze_parameters()
            output["noisy"] = (
                self.augmentations(noise, sample_rate=self.sampling_rate)
                + output["clean"]
            )

        return output

    @property
    def generator(self):
        generator = torch.Generator()
        if hasattr(self, "model"):
            seed = self.model.current_epoch + LARGE_NUM
        else:
            seed = LARGE_NUM
        return generator.manual_seed(seed)

    def train_dataloader(self):
        dataset = TrainDataset(self)
        sampler = RandomSampler(dataset, generator=self.generator)
        return DataLoader(
            dataset,
            batch_size=self.batch_size,
            num_workers=self.num_workers,
            sampler=sampler,
            collate_fn=self.train_collatefn,
        )

    def val_dataloader(self):
        return DataLoader(
            ValidDataset(self),
            batch_size=self.batch_size,
            num_workers=self.num_workers,
        )

    def test_dataloader(self):
        return DataLoader(
            TestDataset(self),
            batch_size=self.batch_size,
            num_workers=self.num_workers,
        )


class EnhancerDataset(TaskDataset):
    """
    Dataset object for creating clean-noisy speech enhancement datasets
    paramters:
    name : str
        name of the dataset
    root_dir : str
        root directory of the dataset containing clean/noisy folders
    files : Files
        dataclass containing train_clean, train_noisy, test_clean, test_noisy
        folder names (refer enhancer.utils.Files dataclass)
    duration : float
        expected audio duration of single audio sample for training
    sampling_rate : int
        desired sampling rate
    batch_size : int
        batch size of each batch
    num_workers : int
        num workers to be used while training
    matching_function : str
        maching functions - (one_to_one,one_to_many). Default set to None.
        use one_to_one mapping for datasets with one noisy file for each clean file
        use one_to_many mapping for multiple noisy files for each clean file


    """

    def __init__(
        self,
        name: str,
        root_dir: str,
        files: Files,
        valid_minutes=5.0,
        duration=1.0,
        stride=None,
        sampling_rate=48000,
        matching_function=None,
        batch_size=32,
        num_workers: Optional[int] = None,
        augmentations: Optional[Compose] = None,
    ):

        super().__init__(
            name=name,
            root_dir=root_dir,
            files=files,
            valid_minutes=valid_minutes,
            sampling_rate=sampling_rate,
            duration=duration,
            matching_function=matching_function,
            batch_size=batch_size,
            num_workers=num_workers,
            augmentations=augmentations,
        )

        self.sampling_rate = sampling_rate
        self.files = files
        self.duration = max(1.0, duration)
        self.audio = Audio(self.sampling_rate, mono=True, return_tensor=True)
        self.stride = stride or duration

    def setup(self, stage: Optional[str] = None):

        super().setup(stage=stage)

    def train__getitem__(self, idx):

        for filedict, num_samples in self.train_data:
            if idx >= num_samples:
                idx -= num_samples
                continue
            else:
                start = 0
                if self.duration is not None:
                    start = idx * self.stride
                return self.prepare_segment(filedict, start)

    def val__getitem__(self, idx):
        return self.prepare_segment(*self._validation[idx])

    def test__getitem__(self, idx):
        return self.prepare_segment(*self._test[idx])

    def prepare_segment(self, file_dict: dict, start_time: float):
<<<<<<< HEAD
        print(file_dict["clean"].split("/")[-1])
=======
>>>>>>> aa52d1ed
        clean_segment = self.audio(
            file_dict["clean"], offset=start_time, duration=self.duration
        )
        noisy_segment = self.audio(
            file_dict["noisy"], offset=start_time, duration=self.duration
        )
        clean_segment = F.pad(
            clean_segment,
            (
                0,
                int(
                    self.duration * self.sampling_rate - clean_segment.shape[-1]
                ),
            ),
        )
        noisy_segment = F.pad(
            noisy_segment,
            (
                0,
                int(
                    self.duration * self.sampling_rate - noisy_segment.shape[-1]
                ),
            ),
        )
        return {
            "clean": clean_segment,
            "noisy": noisy_segment,
        }

    def train__len__(self):
        _, num_examples = list(zip(*self.train_data))
        return sum(num_examples)

    def val__len__(self):
        return len(self._validation)

    def test__len__(self):
        return len(self._test)<|MERGE_RESOLUTION|>--- conflicted
+++ resolved
@@ -330,10 +330,6 @@
         return self.prepare_segment(*self._test[idx])
 
     def prepare_segment(self, file_dict: dict, start_time: float):
-<<<<<<< HEAD
-        print(file_dict["clean"].split("/")[-1])
-=======
->>>>>>> aa52d1ed
         clean_segment = self.audio(
             file_dict["clean"], offset=start_time, duration=self.duration
         )
